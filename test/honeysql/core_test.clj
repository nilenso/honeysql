(ns honeysql.core-test
  (:refer-clojure :exclude [format update])
  (:require [clojure.test :refer [deftest testing is]]
            [honeysql.core :as sql]
            [honeysql.helpers :refer :all]))

;; TODO: more tests

(deftest test-select
  (let [m1 (-> (select :f.* :b.baz :c.quux [:b.bla :bla-bla]
                       :%now (sql/raw "@x := 10"))
               ;;(un-select :c.quux)
               (modifiers :distinct)
               (from [:foo :f] [:baz :b])
               (join :draq [:= :f.b :draq.x])
               (left-join [:clod :c] [:= :f.a :c.d])
               (right-join :bock [:= :bock.z :c.e])
               (full-join :beck [:= :beck.x :c.y])
               (where [:or
                       [:and [:= :f.a "bort"] [:not= :b.baz :?param1]]
                       [:< 1 2 3]
                       [:in :f.e [1 (sql/param :param2) 3]]
                       [:between :f.e 10 20]])
               ;;(merge-where [:not= nil :b.bla])
               (group :f.a)
               (having [:< 0 :f.e])
               (order-by [:b.baz :desc] :c.quux)
               (limit 50)
               (offset 10))
        m2 {:select [:f.* :b.baz :c.quux [:b.bla :bla-bla]
                     :%now (sql/raw "@x := 10")]
            ;;:un-select :c.quux
            :modifiers :distinct
            :from [[:foo :f] [:baz :b]]
            :join [:draq [:= :f.b :draq.x]]
            :left-join [[:clod :c] [:= :f.a :c.d]]
            :right-join [:bock [:= :bock.z :c.e]]
            :full-join [:beck [:= :beck.x :c.y]]
            :where [:or
                    [:and [:= :f.a "bort"] [:not= :b.baz :?param1]]
                    [:< 1 2 3]
                    [:in :f.e [1 (sql/param :param2) 3]]
                    [:between :f.e 10 20]]
            ;;:merge-where [:not= nil :b.bla]
            :group-by :f.a
            :having [:< 0 :f.e]
            :order-by [[:b.baz :desc] :c.quux]
            :limit 50
            :offset 10}
        m3 (sql/build m2)
        m4 (apply sql/build (apply concat m2))]
    (testing "Various construction methods are consistent"
      (is (= m1 m3 m4)))
    (testing "SQL data formats correctly"
<<<<<<< HEAD
      (is (= ["SELECT DISTINCT f.*, b.baz, c.quux, b.bla AS bla_bla, now(), @x := 10 FROM foo f, baz b INNER JOIN draq ON f.b = draq.x LEFT JOIN clod c ON f.a = c.d RIGHT JOIN bock ON bock.z = c.e WHERE ((f.a = ? AND b.baz <> ?) OR (1 < 2 AND 2 < 3) OR (f.e in (1, ?, 3)) OR f.e BETWEEN 10 AND 20) GROUP BY f.a HAVING 0 < f.e ORDER BY b.baz DESC, c.quux LIMIT 50 OFFSET 10 "
              "bort" "gabba" 2]
             (sql/format m1 {:param1 "gabba" :param2 2}))))
=======
      (is (= (sql/format m1 {:param1 "gabba" :param2 2})
             ["SELECT DISTINCT f.*, b.baz, c.quux, b.bla AS bla_bla, now(), @x := 10 FROM foo f, baz b INNER JOIN draq ON f.b = draq.x LEFT JOIN clod c ON f.a = c.d RIGHT JOIN bock ON bock.z = c.e FULL JOIN beck ON beck.x = c.y WHERE ((f.a = ? AND b.baz <> ?) OR (1 < 2 AND 2 < 3) OR (f.e in (1, ?, 3)) OR f.e BETWEEN 10 AND 20) GROUP BY f.a HAVING 0 < f.e ORDER BY b.baz DESC, c.quux LIMIT 50 OFFSET 10 "
              "bort" "gabba" 2])))
>>>>>>> 7fb92e0d
    (testing "SQL data prints and reads correctly"
      (is (= m1 (read-string (pr-str m1)))))))

(deftest test-cast
  (is (= ["SELECT foo, CAST(bar AS integer)"]
         (sql/format {:select [:foo (sql/call :cast :bar :integer)]})))
  (is (= ["SELECT foo, CAST(bar AS integer)"]
         (sql/format {:select [:foo (sql/call :cast :bar 'integer)]}))))<|MERGE_RESOLUTION|>--- conflicted
+++ resolved
@@ -52,15 +52,9 @@
     (testing "Various construction methods are consistent"
       (is (= m1 m3 m4)))
     (testing "SQL data formats correctly"
-<<<<<<< HEAD
-      (is (= ["SELECT DISTINCT f.*, b.baz, c.quux, b.bla AS bla_bla, now(), @x := 10 FROM foo f, baz b INNER JOIN draq ON f.b = draq.x LEFT JOIN clod c ON f.a = c.d RIGHT JOIN bock ON bock.z = c.e WHERE ((f.a = ? AND b.baz <> ?) OR (1 < 2 AND 2 < 3) OR (f.e in (1, ?, 3)) OR f.e BETWEEN 10 AND 20) GROUP BY f.a HAVING 0 < f.e ORDER BY b.baz DESC, c.quux LIMIT 50 OFFSET 10 "
+      (is (= ["SELECT DISTINCT f.*, b.baz, c.quux, b.bla AS bla_bla, now(), @x := 10 FROM foo f, baz b INNER JOIN draq ON f.b = draq.x LEFT JOIN clod c ON f.a = c.d RIGHT JOIN bock ON bock.z = c.e FULL JOIN beck ON beck.x = c.y WHERE ((f.a = ? AND b.baz <> ?) OR (1 < 2 AND 2 < 3) OR (f.e in (1, ?, 3)) OR f.e BETWEEN 10 AND 20) GROUP BY f.a HAVING 0 < f.e ORDER BY b.baz DESC, c.quux LIMIT 50 OFFSET 10 "
               "bort" "gabba" 2]
              (sql/format m1 {:param1 "gabba" :param2 2}))))
-=======
-      (is (= (sql/format m1 {:param1 "gabba" :param2 2})
-             ["SELECT DISTINCT f.*, b.baz, c.quux, b.bla AS bla_bla, now(), @x := 10 FROM foo f, baz b INNER JOIN draq ON f.b = draq.x LEFT JOIN clod c ON f.a = c.d RIGHT JOIN bock ON bock.z = c.e FULL JOIN beck ON beck.x = c.y WHERE ((f.a = ? AND b.baz <> ?) OR (1 < 2 AND 2 < 3) OR (f.e in (1, ?, 3)) OR f.e BETWEEN 10 AND 20) GROUP BY f.a HAVING 0 < f.e ORDER BY b.baz DESC, c.quux LIMIT 50 OFFSET 10 "
-              "bort" "gabba" 2])))
->>>>>>> 7fb92e0d
     (testing "SQL data prints and reads correctly"
       (is (= m1 (read-string (pr-str m1)))))))
 
